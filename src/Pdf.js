import React from 'react';
require('pdfjs-dist/build/pdf.combined');

class Pdf extends React.Component {
  constructor(props) {
    super(props);
    this.state = {};
    this.onGetPdfRaw = this.onGetPdfRaw.bind(this);
    this.onDocumentComplete = this.onDocumentComplete.bind(this);
    this.onPageComplete = this.onPageComplete.bind(this);
  }

  componentDidMount() {
    this.loadPDFDocument(this.props);
    this.renderPdf();
  }

  componentWillReceiveProps(newProps) {
    const { pdf } = this.state;

<<<<<<< HEAD
    const newDocInit = newProps.documentInitParameters;
    const docInit = this.props.documentInitParameters;

    if ((newProps.file && newProps.file !== this.props.file) ||
      (newProps.content && newProps.content !== this.props.content) ||
      (newDocInit && newDocInit !== docInit) ||
      (newDocInit && docInit && newDocInit.url !== docInit.url)) {
=======
    // Only reload if the most significant source has changed!
    let newSource = newProps.file;
    let oldSource = newSource ? this.props.file : null;
    newSource = newSource || newProps.binaryContent;
    oldSource = newSource && !oldSource ? this.props.binaryContent : oldSource;
    newSource = newSource || newProps.content;
    oldSource = newSource && !oldSource ? this.props.content : oldSource;

    if (newSource && newSource !== oldSource) {
>>>>>>> 167f0cd6
      this.loadPDFDocument(newProps);
    }

    if (pdf && ((newProps.page && newProps.page !== this.props.page) ||
      (newProps.scale && newProps.scale !== this.props.scale))) {
      this.setState({ page: null });
      pdf.getPage(newProps.page).then(this.onPageComplete);
    }
  }

  componentWillUnmount() {
    const { pdf } = this.state;
    pdf.destroy();
  }

  onGetPdfRaw(pdfRaw) {
    const { onContentAvailable, onBinaryContentAvailable, binaryToBase64 } = this.props;
    if (typeof onBinaryContentAvailable === 'function') {
      onBinaryContentAvailable(pdfRaw);
    }
    if (typeof onContentAvailable === 'function') {
      let convertBinaryToBase64 = this.defaultBinaryToBase64;
      if (typeof binaryToBase64 === 'function') {
        convertBinaryToBase64 = binaryToBase64;
      }
      onContentAvailable(convertBinaryToBase64(pdfRaw));
    }
  }

  onDocumentComplete(pdf) {
    this.setState({ pdf });
    const { onDocumentComplete, onContentAvailable, onBinaryContentAvailable } = this.props;
    if (typeof onDocumentComplete === 'function') {
      onDocumentComplete(pdf.numPages);
    }
    if (typeof onContentAvailable === 'function' || typeof onBinaryContentAvailable === 'function') {
      pdf.getData().then(this.onGetPdfRaw);
    }
    pdf.getPage(this.props.page).then(this.onPageComplete);
  }

  onPageComplete(page) {
    this.setState({ page });
    this.renderPdf();
    const { onPageComplete } = this.props;
    if (typeof onPageComplete === 'function') {
      onPageComplete(page.pageIndex + 1);
    }
  }

  loadByteArray(byteArray) {
    window.PDFJS.getDocument(byteArray).then(this.onDocumentComplete);
  }

  loadPDFDocument(props) {
    if (!!props.file) {
      if (typeof props.file === 'string') {
        return window.PDFJS.getDocument(props.file)
          .then(this.onDocumentComplete);
      }
      // Is a File object
      const reader = new FileReader();
      reader.onloadend = () =>
        this.loadByteArray(new Uint8Array(reader.result));
      reader.readAsArrayBuffer(props.file);
    } else if (props.binaryContent) {
      this.loadByteArray(props.binaryContent);
    } else if (!!props.content) {
      const bytes = window.atob(props.content);
      const byteLength = bytes.length;
      const byteArray = new Uint8Array(new ArrayBuffer(byteLength));
      for (let index = 0; index < byteLength; index++) {
        byteArray[index] = bytes.charCodeAt(index);
      }
      this.loadByteArray(byteArray);
    } else if (!!props.documentInitParameters) {
      return window.PDFJS.getDocument(props.documentInitParameters)
        .then(this.onDocumentComplete);
    } else {
      throw new Error('react-pdf-js works with a file(URL) or (base64)content. At least one needs to be provided!');
    }
  }

  // Converts an ArrayBuffer directly to base64, without any intermediate 'convert to string then
  // use window.btoa' step and without risking a blow of the stack. According to [Jon Leightons's]
  // tests, this appears to be a faster approach: http://jsperf.com/encoding-xhr-image-data/5
  // Jon Leighton https://gist.github.com/jonleighton/958841
  defaultBinaryToBase64(arrayBuffer) {
    let base64 = '';
    const encodings = 'ABCDEFGHIJKLMNOPQRSTUVWXYZabcdefghijklmnopqrstuvwxyz0123456789+/';

    const bytes = new Uint8Array(arrayBuffer);
    const byteLength = bytes.byteLength;
    const byteRemainder = byteLength % 3;
    const mainLength = byteLength - byteRemainder;

    let a;
    let b;
    let c;
    let d;
    let chunk;

    // Main loop deals with bytes in chunks of 3
    for (let i = 0; i < mainLength; i = i + 3) {
      // Combine the three bytes into a single integer
      chunk = (bytes[i] << 16) | (bytes[i + 1] << 8) | bytes[i + 2];

      // Use bitmasks to extract 6-bit segments from the triplet
      a = (chunk & 16515072) >> 18; // 16515072 = (2^6 - 1) << 18
      b = (chunk & 258048) >> 12; // 258048   = (2^6 - 1) << 12
      c = (chunk & 4032) >> 6; // 4032     = (2^6 - 1) << 6
      d = chunk & 63;               // 63       = 2^6 - 1

      // Convert the raw binary segments to the appropriate ASCII encoding
      base64 = [base64, encodings[a], encodings[b], encodings[c], encodings[d]].join('');
    }

    // Deal with the remaining bytes and padding
    if (byteRemainder === 1) {
      chunk = bytes[mainLength];

      a = (chunk & 252) >> 2; // 252 = (2^6 - 1) << 2

      // Set the 4 least significant bits to zero
      b = (chunk & 3) << 4; // 3   = 2^2 - 1

      base64 = [base64, encodings[a], encodings[b], '=='].join('');
    } else if (byteRemainder === 2) {
      chunk = (bytes[mainLength] << 8) | bytes[mainLength + 1];

      a = (chunk & 64512) >> 10; // 64512 = (2^6 - 1) << 10
      b = (chunk & 1008) >> 4; // 1008  = (2^6 - 1) << 4

      // Set the 2 least significant bits to zero
      c = (chunk & 15) << 2; // 15    = 2^4 - 1

      base64 = [base64, encodings[a], encodings[b], encodings[c], '='].join('');
    }

    return base64;
  }

  renderPdf() {
    const { page } = this.state;
    if (page) {
      const { canvas } = this.refs;
      const canvasContext = canvas.getContext('2d');
      const { scale } = this.props;
      const viewport = page.getViewport(scale);
      canvas.height = viewport.height;
      canvas.width = viewport.width;
      page.render({ canvasContext, viewport });
    }
  }

  render() {
    const { loading } = this.props;
    const { page } = this.state;
    return page ? <canvas ref="canvas" /> : loading || <div>Loading PDF...</div>;
  }
}

Pdf.displayName = 'react-pdf-js';
Pdf.propTypes = {
  content: React.PropTypes.string,
<<<<<<< HEAD
  file: React.PropTypes.string,
  documentInitParameters: React.PropTypes.object,
=======
  binaryContent: React.PropTypes.object,
  file: React.PropTypes.any, // Could be File object or URL string.
>>>>>>> 167f0cd6
  loading: React.PropTypes.any,
  page: React.PropTypes.number,
  scale: React.PropTypes.number,
  onContentAvailable: React.PropTypes.func,
  onBinaryContentAvailable: React.PropTypes.func.isRequired,
  binaryToBase64: React.PropTypes.func,
  onDocumentComplete: React.PropTypes.func,
  onPageComplete: React.PropTypes.func,
};
Pdf.defaultProps = { page: 1, scale: 1.0 };

export default Pdf;<|MERGE_RESOLUTION|>--- conflicted
+++ resolved
@@ -18,15 +18,9 @@
   componentWillReceiveProps(newProps) {
     const { pdf } = this.state;
 
-<<<<<<< HEAD
     const newDocInit = newProps.documentInitParameters;
     const docInit = this.props.documentInitParameters;
 
-    if ((newProps.file && newProps.file !== this.props.file) ||
-      (newProps.content && newProps.content !== this.props.content) ||
-      (newDocInit && newDocInit !== docInit) ||
-      (newDocInit && docInit && newDocInit.url !== docInit.url)) {
-=======
     // Only reload if the most significant source has changed!
     let newSource = newProps.file;
     let oldSource = newSource ? this.props.file : null;
@@ -35,8 +29,11 @@
     newSource = newSource || newProps.content;
     oldSource = newSource && !oldSource ? this.props.content : oldSource;
 
-    if (newSource && newSource !== oldSource) {
->>>>>>> 167f0cd6
+    if (newSource && newSource !== oldSource &&
+      ((newProps.file && newProps.file !== this.props.file) ||
+      (newProps.content && newProps.content !== this.props.content) ||
+      (newDocInit && newDocInit !== docInit) ||
+      (newDocInit && docInit && newDocInit.url !== docInit.url))) {
       this.loadPDFDocument(newProps);
     }
 
@@ -202,13 +199,9 @@
 Pdf.displayName = 'react-pdf-js';
 Pdf.propTypes = {
   content: React.PropTypes.string,
-<<<<<<< HEAD
-  file: React.PropTypes.string,
   documentInitParameters: React.PropTypes.object,
-=======
   binaryContent: React.PropTypes.object,
   file: React.PropTypes.any, // Could be File object or URL string.
->>>>>>> 167f0cd6
   loading: React.PropTypes.any,
   page: React.PropTypes.number,
   scale: React.PropTypes.number,
